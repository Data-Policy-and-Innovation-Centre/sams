import sys
from hamilton import driver
from sams.preprocessing import iti_diploma_pipeline, hss_pipeline, deg_pipeline

# Pipeline configurations
pipeline_configs = {
    "deg":{
        "module": deg_pipeline,
        "default_nodes":[
            "save_deg_enrollments",
            "save_deg_applications",  
            "save_deg_marks",          
        ],
        "default_inputs": {},
    },
    "hss": {
        "module": hss_pipeline,
        "default_nodes": [
            "save_hss_enrollments",
            "save_hss_applications",
            "save_hss_marks",
            "save_hss_first_choice_admissions"
        ],
        "default_inputs": {},
    },
    "iti_diploma": {
        "module": iti_diploma_pipeline,
        "default_nodes": [
            "save_nongeocoded_iti_students",
            "save_nongeocoded_diploma_students",
            "save_interim_iti_institutes",
            "save_interim_diploma_institutes",
<<<<<<< HEAD

=======
>>>>>>> 0b303967
        ],
        "default_inputs": {"google_maps": True},
    },
}


def run_pipeline(pipeline_name, build=False, override_nodes=None):
    pipeline_config = pipeline_configs[pipeline_name]
    inputs = {**pipeline_config["default_inputs"], "build": build}
    target_nodes = override_nodes or pipeline_config["default_nodes"]

    print(f"\nRunning pipeline: {pipeline_name.upper()}")
    pipeline_driver = driver.Builder().with_modules(pipeline_config["module"]).build()
    results = pipeline_driver.execute(final_vars=target_nodes, inputs=inputs)

    completed_nodes = [node for node in target_nodes if node in results]
    if completed_nodes:
        print(f"Completed: {', '.join(completed_nodes)}")

    print(f"Finished pipeline: {pipeline_name.upper()}\n")


def main(args):
    build_mode = "build" in args
    for pipeline_name in pipeline_configs:
        run_pipeline(pipeline_name, build=build_mode)


if __name__ == "__main__":
    main(sys.argv)
<|MERGE_RESOLUTION|>--- conflicted
+++ resolved
@@ -30,10 +30,7 @@
             "save_nongeocoded_diploma_students",
             "save_interim_iti_institutes",
             "save_interim_diploma_institutes",
-<<<<<<< HEAD
 
-=======
->>>>>>> 0b303967
         ],
         "default_inputs": {"google_maps": True},
     },
