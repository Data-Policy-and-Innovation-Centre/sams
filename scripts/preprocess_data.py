--- conflicted
+++ resolved
@@ -4,7 +4,6 @@
 
 # Pipeline configurations
 pipeline_configs = {
-<<<<<<< HEAD
     "deg": {
         "module": deg_pipeline,
         "default_nodes":[
@@ -14,27 +13,12 @@
         ],
         "default_inputs": {},
     },  
-=======
-    "deg":{
-        "module": deg_pipeline,
-        "default_nodes":[
-            "save_deg_enrollments",
-            "save_deg_applications",  
-            "save_deg_marks",          
-        ],
-        "default_inputs": {},
-    },
->>>>>>> 9d6857e1
     "hss": {
         "module": hss_pipeline,
         "default_nodes": [
             "save_hss_enrollments",
             "save_hss_applications",
             "save_hss_marks",
-<<<<<<< HEAD
-=======
-            "save_hss_first_choice_admissions"
->>>>>>> 9d6857e1
         ],
         "default_inputs": {},
     },
