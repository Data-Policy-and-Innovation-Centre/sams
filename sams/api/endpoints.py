class Endpoints:
    BASE_URL = "https://api.samsodisha.gov.in/api/"

    def get_student_data(self):
        return f"{self.BASE_URL}GetDPICStudentData"

    def get_institute_data(self):
        return f"{self.BASE_URL}GetDPICInstituteData"
    
    def get_plus2_student_data(self):
        return f"{self.BASE_URL}GetHSSStudentData"
    
    def get_deg_student_data(self):
<<<<<<< HEAD
        return f"{self.BASE_URL}GetDEGStudentData"
=======
        return f"{self.BASE_URL}GETDEGStudentData"
>>>>>>> 0b303967
<|MERGE_RESOLUTION|>--- conflicted
+++ resolved
@@ -11,8 +11,4 @@
         return f"{self.BASE_URL}GetHSSStudentData"
     
     def get_deg_student_data(self):
-<<<<<<< HEAD
-        return f"{self.BASE_URL}GetDEGStudentData"
-=======
-        return f"{self.BASE_URL}GETDEGStudentData"
->>>>>>> 0b303967
+        return f"{self.BASE_URL}GetDEGStudentData"