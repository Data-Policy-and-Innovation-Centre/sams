--- conflicted
+++ resolved
@@ -400,16 +400,9 @@
 # ITI
 iti_level_student_count = student_iti_admis %>%
   filter(year == 2023) %>%
-<<<<<<< HEAD
-  group_by(institute_district,typeof_institute,reported_institute) %>%
-  summarise(student_count = n(), .groups = "drop",
-            ) %>%
-  select(reported_institute, student_count, typeof_institute, institute_district) %>%
-=======
   group_by(institute_district,type_of_institute,reported_institute) %>%
   summarise(student_count = n(), .groups = "drop") %>%
   select(reported_institute, student_count, type_of_institute, institute_district) %>%
->>>>>>> 32af6500
     arrange(desc(student_count)) %>%
     slice_head(n = 10)
 
@@ -427,49 +420,42 @@
 # ITI Level Female Student Count with Total Students and Total Gov ITIs
 iti_level_fem_student_count = student_iti_admis %>%
   filter(year == 2023) %>%
-<<<<<<< HEAD
+  group_by(institute_district,type_of_institute,reported_institute) %>%
+  summarise(female_students = sum(gender == "Female"), .groups = "drop") %>%
+  select(reported_institute, female_students, type_of_institute, institute_district) %>%
+    arrange(desc(female_students)) %>%
+    slice_head(n = 10)
+
+# Polytechnics
+poly_level_fem_student_count = student_dip_admis %>%
+  filter(year == 2023) %>%
+  group_by(institute_district,type_of_institute,reported_institute) %>%
+  summarise(female_students = sum(gender=="Female"), .groups = "drop") %>%
+  select(reported_institute, female_students, type_of_institute, institute_district) %>%
+  arrange(desc(female_students)) %>%
+  slice_head(n = 10)
+
+# Count total number of government ITIs in each district
+total_gov_itis = student_iti_admis %>%
+  filter(year == 2023, typeof_institute == "Govt.") %>%
+  group_by(institute_district) %>%
+  summarise(total_gov_itis = n_distinct(reported_institute), .groups = "drop")
+
+# Join the government ITI count to the female student count data frame
+iti_level_fem_student_count = iti_level_fem_student_count %>%
+  left_join(total_gov_itis, by = "institute_district") %>%
+  mutate(Female_Share_Percent = round((female_students / total_students) * 100, 1)) %>% # Calculate Female Share (%)
+  select(reported_institute, female_students, total_students, Female_Share_Percent, typeof_institute, institute_district, total_gov_itis)  # Reorder columns
+
+
+# Polytechnics Level Female Student Count with Total Students and Total Gov ITIs
+poly_level_fem_student_count = student_dip_admis %>%
+  filter(year == 2023) %>%
   group_by(institute_district, typeof_institute, reported_institute) %>%
   summarise(female_students = sum(gender == "Female"),
             total_students = n(),  # Total students (male + female)
             .groups = "drop") %>%
   select(reported_institute, female_students, total_students, typeof_institute, institute_district) %>%
-  arrange(desc(female_students)) %>%
-  slice_head(n = 10)
-=======
-  group_by(institute_district,type_of_institute,reported_institute) %>%
-  summarise(female_students = sum(gender == "Female"), .groups = "drop") %>%
-  select(reported_institute, female_students, type_of_institute, institute_district) %>%
-    arrange(desc(female_students)) %>%
-    slice_head(n = 10)
->>>>>>> 32af6500
-
-# Count total number of government ITIs in each district
-total_gov_itis = student_iti_admis %>%
-  filter(year == 2023, typeof_institute == "Govt.") %>%
-  group_by(institute_district) %>%
-  summarise(total_gov_itis = n_distinct(reported_institute), .groups = "drop")
-
-# Join the government ITI count to the female student count data frame
-iti_level_fem_student_count = iti_level_fem_student_count %>%
-  left_join(total_gov_itis, by = "institute_district") %>%
-  mutate(Female_Share_Percent = round((female_students / total_students) * 100, 1)) %>% # Calculate Female Share (%)
-  select(reported_institute, female_students, total_students, Female_Share_Percent, typeof_institute, institute_district, total_gov_itis)  # Reorder columns
-
-
-# Polytechnics Level Female Student Count with Total Students and Total Gov ITIs
-poly_level_fem_student_count = student_dip_admis %>%
-  filter(year == 2023) %>%
-<<<<<<< HEAD
-  group_by(institute_district, typeof_institute, reported_institute) %>%
-  summarise(female_students = sum(gender == "Female"),
-            total_students = n(),  # Total students (male + female)
-            .groups = "drop") %>%
-  select(reported_institute, female_students, total_students, typeof_institute, institute_district) %>%
-=======
-  group_by(institute_district,type_of_institute,reported_institute) %>%
-  summarise(female_students = sum(gender=="Female"), .groups = "drop") %>%
-  select(reported_institute, female_students, type_of_institute, institute_district) %>%
->>>>>>> 32af6500
   arrange(desc(female_students)) %>%
   slice_head(n = 10)
 
